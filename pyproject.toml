[tool.poetry]
name = "datahowlab-sdk"
<<<<<<< HEAD
version = "0.2.6"
=======
version = "0.3.0"
>>>>>>> f5dd78a1
description = "The DataHowLab SDK for Python"
license = "Apache-2.0"
authors = ["DataHow <feedback@datahow.ch>"]
readme = "README.md"
packages = [{include = "dhl_sdk"}]

[tool.poetry.urls]
Homepage = "https://datahow.ch/"
Source = "https://github.com/DataHow/datahowlab-sdk-python"

[tool.poetry.group.dev.dependencies]
Sphinx = "^5.3.0"
nbsphinx = "^0.8.9"
sphinx-rtd-theme = "^1.1.1"
autodoc-pydantic = "^2.0.1"
black = "^23.10.1"
pytest = "^7.4"
pylint = "^3.0.2"
pytest-cov = "^3.0.0"
ipykernel = "^6.26.0"
matplotlib = "^3.8.1"

[tool.poetry.dependencies]
python = ">=3.9, <3.13"
pydantic = "^2.4.2"
requests = "^2.31.0"
numpy = "^1.26.1"


[build-system]
requires = ["poetry-core"]
build-backend = "poetry.core.masonry.api"<|MERGE_RESOLUTION|>--- conflicted
+++ resolved
@@ -1,10 +1,6 @@
 [tool.poetry]
 name = "datahowlab-sdk"
-<<<<<<< HEAD
-version = "0.2.6"
-=======
 version = "0.3.0"
->>>>>>> f5dd78a1
 description = "The DataHowLab SDK for Python"
 license = "Apache-2.0"
 authors = ["DataHow <feedback@datahow.ch>"]
