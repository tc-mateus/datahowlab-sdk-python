--- conflicted
+++ resolved
@@ -20,14 +20,10 @@
     _validate_spectra_format,
 )
 from dhl_sdk._utils import (
-<<<<<<< HEAD
-    PredictionRequest,
-=======
     Metadata,
     OnlyId,
     PipelineStage,
     PredictionPipelineRequest,
->>>>>>> 33d18266
     PredictionRequestConfig,
     Predictions,
     PredictionResponse,
@@ -71,11 +67,8 @@
 
 
 class Model(Protocol):
-<<<<<<< HEAD
-=======
     id: str
 
->>>>>>> 33d18266
     @property
     def dataset(self) -> Dataset:
         ...
@@ -341,12 +334,6 @@
             else:
                 instances[0].append(None)
 
-<<<<<<< HEAD
-        json_data = PredictionRequest(
-            instances=instances, config=self.prediction_config
-        ).model_dump(by_alias=True, exclude_none=True, exclude=["sampleId", "steps"])
-
-=======
         json_data = PredictionPipelineRequest(
             instances=instances,
             metadata=Metadata(
@@ -364,7 +351,6 @@
                 "stages": True,
             },
         )
->>>>>>> 33d18266
         return [json_data]
 
 
@@ -461,15 +447,10 @@
             else:
                 instances[0].append(None)
 
-<<<<<<< HEAD
-        json_data = PredictionRequest(
-            instances=instances, config=self.prediction_config
-        ).model_dump(by_alias=True, exclude_none=True, exclude="sampleId")
-=======
         json_data = PredictionPipelineRequest(
             instances=instances,
             metadata=Metadata(
-                variables=[OnlyId(id=var.id)for var in input_variables],
+                variables=[OnlyId(id=var.id) for var in input_variables],
             ),
             stages=[PipelineStage(config=self.prediction_config, id=self.model.id)],
         ).model_dump(
@@ -483,7 +464,6 @@
                 "stages": True,
             },
         )
->>>>>>> 33d18266
 
         return [json_data]
 
@@ -567,6 +547,28 @@
         raise InvalidTimestampsException(
             f"Invalid timestamps unit '{timestamps_unit}' found."
         )
+    unit_factors = {
+        "s": 1,
+        "sec": 1,
+        "secs": 1,
+        "seconds": 1,
+        "m": 60,
+        "min": 60,
+        "mins": 60,
+        "minutes": 60,
+        "h": 3600,
+        "hour": 3600,
+        "hours": 3600,
+        "d": 86400,
+        "day": 86400,
+        "days": 86400,
+    }
+
+    factor = unit_factors.get(timestamps_unit.lower())
+    if factor is None:
+        raise InvalidTimestampsException(
+            f"Invalid timestamps unit '{timestamps_unit}' found."
+        )
 
     # Apply the factor and convert to int
     return [int(timestamp * factor) for timestamp in timestamps]
@@ -584,6 +586,7 @@
     ----------
     steps : list[Optional[int]]
         List of steps, if None it means that a timestamp is not annotated with a step
+    timestamps : list[int]
     timestamps : list[int]
         List of timestamps corresponding to the steps
 
@@ -758,8 +761,6 @@
                 )
 
 
-<<<<<<< HEAD
-=======
 # pylint: disable=unused-argument
 def _validate_propagation_prediction_config(
     timestamps: list[int],
@@ -791,7 +792,6 @@
         )
 
 
->>>>>>> 33d18266
 def format_predictions(
     predictions: list[PredictionResponse], model: Model
 ) -> Predictions:
