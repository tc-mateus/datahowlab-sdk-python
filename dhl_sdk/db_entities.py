--- conflicted
+++ resolved
@@ -2,7 +2,7 @@
 
 This module provides a comprehensive set of Pydantic models that represent
 multiple entities that can be downloaded or uploaded to the DataBase through
-the API . 
+the API .
 
 Classes:
     - Experiment: Represents a structure for experiments
@@ -11,7 +11,7 @@
     - Product: Represents a structure for products present in experiments and recipes
     """
 
-# pylint: disable=no-member, protected-access
+# pylint: disable=no-member, protected-access, too-many-arguments
 
 import copy
 import csv
@@ -32,6 +32,7 @@
     RECIPES_URL,
     VARIABLES_URL,
 )
+
 from dhl_sdk._utils import VariableGroupCodes
 from dhl_sdk.crud import Client, CRUDClient, DataBaseClient
 from dhl_sdk.exceptions import (
@@ -505,6 +506,9 @@
     code: str = Field(alias="code")
     name: str = Field(alias="name")
     description: Optional[str] = Field(default="", alias="description")
+    process_format_id: Optional[str] = Field(
+        default=PROCESS_FORMAT_MAP["mammalian"], alias="processFormatId"
+    )
 
     _validator: AbstractValidator = PrivateAttr(ProductValidator())
 
@@ -521,6 +525,7 @@
         code: str,
         name: str,
         description: Optional[str] = "",
+        process_format: Literal["mammalian", "microbial"] = "mammalian",
     ) -> "Product":
         """Create a new Product from user input
 
@@ -532,6 +537,8 @@
             Name of the product
         description : Optional[str]
             Description of the product
+        process_format : Literal["mammalian", "microbial"]
+            The format of the process. Defaults to "mammalian".
 
         Returns
         -------
@@ -552,7 +559,14 @@
         if len(code) > 6:
             raise NewEntityException("Product code must be from 1 to 6 characters long")
 
-        return Product(code=code, name=name, description=description)
+        if process_format not in PROCESS_FORMAT_MAP:
+            raise ValueError(
+                f"Format must be one of {list(PROCESS_FORMAT_MAP.keys())}, "
+                "but got '{process_format}'"
+            )
+        format_id = PROCESS_FORMAT_MAP[process_format]
+
+        return Product(code=code, name=name, description=description, processFormatId=format_id)
 
     @staticmethod
     def requests(client: Client) -> CRUDClient["Product"]:
@@ -591,8 +605,8 @@
                 variables=variables, data=self._data
             )
             return True
-        else:
-            return False
+
+        return False
 
     def create_request_body(self) -> dict:
         """Create request body for creating a file"""
@@ -685,6 +699,7 @@
         if not self._validator.validate(entity=self, client=client):
             return False
 
+        file_id = None
         file_id = None
         if self.file_data.validate_import(self.variables):
             file_id = self.file_data.create_file(client)
@@ -793,7 +808,8 @@
                 "name": True,
                 "description": True,
                 "subunit": True,
-                "processFormatId": True,
+                "process_format_id": True,
+                "process_unit_id": True,
                 "product": {"id"},
                 "variables": {"__all__": {"id"}},
                 "instances": {"__all__": {"column", "fileId"}},
@@ -873,7 +889,7 @@
                 experiment_data[variable.code] = data["timeseries"][instance.column]
 
             elif response.headers["content-type"] == "text/csv":
-                csv_data = [row for row in csv.reader(StringIO(response.text))]
+                csv_data = list(csv.reader(StringIO(response.text)))
 
                 ids = [row[0] for row in csv_data]
                 if self.variant == "run":  # run variant
@@ -898,10 +914,7 @@
         product: Product,
         variables: list[Variable],
         data: dict,
-<<<<<<< HEAD
         process_format: Literal["mammalian", "microbial"] = "mammalian",
-=======
->>>>>>> 33d18266
         data_type: Literal["run", "spectra"] = "run",
         variant: Literal["run", "samples"] = "run",
         start_time: Optional[str] = None,
@@ -952,7 +965,6 @@
                 "Start time and end time must be provided for 'run' variant"
             )
 
-<<<<<<< HEAD
         if process_format not in PROCESS_FORMAT_MAP:
             raise ValueError(
                 f"Format must be one of {list(PROCESS_FORMAT_MAP.keys())}, "
@@ -960,8 +972,6 @@
             )
         format_id = PROCESS_FORMAT_MAP[process_format]
 
-=======
->>>>>>> 33d18266
         file_validator_class = (
             SpectraFileValidator if data_type == "spectra" else ExperimentFileValidator
         )
